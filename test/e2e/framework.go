// Copyright 2019 Antrea Authors
//
// Licensed under the Apache License, Version 2.0 (the "License");
// you may not use this file except in compliance with the License.
// You may obtain a copy of the License at
//
//     http://www.apache.org/licenses/LICENSE-2.0
//
// Unless required by applicable law or agreed to in writing, software
// distributed under the License is distributed on an "AS IS" BASIS,
// WITHOUT WARRANTIES OR CONDITIONS OF ANY KIND, either express or implied.
// See the License for the specific language governing permissions and
// limitations under the License.

package e2e

import (
	"bytes"
	"context"
	"encoding/json"
	"fmt"
	"math/rand"
	"net"
	"os"
	"path/filepath"
	"regexp"
	"strconv"
	"strings"
	"time"

	"golang.org/x/mod/semver"
	"gopkg.in/yaml.v2"
	corev1 "k8s.io/api/core/v1"
	networkingv1 "k8s.io/api/networking/v1"
	"k8s.io/apimachinery/pkg/api/errors"
	metav1 "k8s.io/apimachinery/pkg/apis/meta/v1"
	"k8s.io/apimachinery/pkg/types"
	"k8s.io/apimachinery/pkg/util/intstr"
	"k8s.io/apimachinery/pkg/util/sets"
	"k8s.io/apimachinery/pkg/util/wait"
	"k8s.io/client-go/kubernetes"
	"k8s.io/client-go/kubernetes/scheme"
	restclient "k8s.io/client-go/rest"
	"k8s.io/client-go/tools/clientcmd"
	"k8s.io/client-go/tools/remotecommand"
	"k8s.io/component-base/featuregate"
	aggregatorclientset "k8s.io/kube-aggregator/pkg/client/clientset_generated/clientset"

	"github.com/vmware-tanzu/antrea/pkg/agent/config"
	crdclientset "github.com/vmware-tanzu/antrea/pkg/client/clientset/versioned"
	secv1alpha1 "github.com/vmware-tanzu/antrea/pkg/client/clientset/versioned/typed/security/v1alpha1"
	"github.com/vmware-tanzu/antrea/pkg/features"
	"github.com/vmware-tanzu/antrea/test/e2e/providers"
)

const (
	defaultTimeout  = 90 * time.Second
	defaultInterval = 1 * time.Second

	// antreaNamespace is the K8s Namespace in which all Antrea resources are running.
	antreaNamespace            string = "kube-system"
	flowAggregatorNamespace    string = "flow-aggregator"
	antreaConfigVolume         string = "antrea-config"
	flowAggregatorConfigVolume string = "flow-aggregator-config"
	antreaDaemonSet            string = "antrea-agent"
	antreaDeployment           string = "antrea-controller"
	flowAggregatorDeployment   string = "flow-aggregator"
	antreaDefaultGW            string = "antrea-gw0"
	testNamespace              string = "antrea-test"
	busyboxContainerName       string = "busybox"
	controllerContainerName    string = "antrea-controller"
	ovsContainerName           string = "antrea-ovs"
	agentContainerName         string = "antrea-agent"
	antreaYML                  string = "antrea.yml"
	antreaIPSecYML             string = "antrea-ipsec.yml"
	antreaCovYML               string = "antrea-coverage.yml"
	antreaIPSecCovYML          string = "antrea-ipsec-coverage.yml"
	flowaggregatorYML          string = "flow-aggregator.yml"
	defaultBridgeName          string = "br-int"
	monitoringNamespace        string = "monitoring"

	antreaControllerCovBinary string = "antrea-controller-coverage"
	antreaAgentCovBinary      string = "antrea-agent-coverage"
	antreaControllerCovFile   string = "antrea-controller.cov.out"
	antreaAgentCovFile        string = "antrea-agent.cov.out"

	antreaAgentConfName      string = "antrea-agent.conf"
	antreaControllerConfName string = "antrea-controller.conf"
	flowAggregatorConfName   string = "flow-aggregator.conf"

	nameSuffixLength int = 8

	agnhostImage        = "gcr.io/kubernetes-e2e-test-images/agnhost:2.8"
	busyboxImage        = "projects.registry.vmware.com/library/busybox"
	nginxImage          = "projects.registry.vmware.com/antrea/nginx"
	perftoolImage       = "projects.registry.vmware.com/antrea/perftool"
	ipfixCollectorImage = "projects.registry.vmware.com/antrea/ipfix-collector:v0.4.3"
	ipfixCollectorPort  = "4739"

	nginxLBService = "nginx-loadbalancer"
)

type ClusterNode struct {
	idx  int // 0 for control-plane Node
	name string
	ip   string
}

type ClusterInfo struct {
	numWorkerNodes       int
	numNodes             int
	podV4NetworkCIDR     string
	podV6NetworkCIDR     string
	svcV4NetworkCIDR     string
	svcV6NetworkCIDR     string
	controlPlaneNodeName string
	nodes                map[int]ClusterNode
	k8sServerVersion     string
}

var clusterInfo ClusterInfo

type TestOptions struct {
	providerName        string
	providerConfigPath  string
	logsExportDir       string
	logsExportOnSuccess bool
	withBench           bool
	enableCoverage      bool
	coverageDir         string
}

var testOptions TestOptions

var provider providers.ProviderInterface

// TestData stores the state required for each test case.
type TestData struct {
	kubeConfig         *restclient.Config
	clientset          kubernetes.Interface
	aggregatorClient   aggregatorclientset.Interface
	securityClient     secv1alpha1.SecurityV1alpha1Interface
	crdClient          crdclientset.Interface
	logsDirForTestCase string
}

var testData *TestData

type PodIPs struct {
	ipv4      *net.IP
	ipv6      *net.IP
	ipStrings []string
}

func (p PodIPs) String() string {
	res := ""
	if p.ipv4 != nil {
		res += fmt.Sprintf("IPv4: %s, ", p.ipv4.String())
	}
	if p.ipv6 != nil {
		res += fmt.Sprintf("IPv6: %s, ", p.ipv6.String())
	}
	return fmt.Sprintf("%sIP strings: %s", res, strings.Join(p.ipStrings, ", "))
}

func (p *PodIPs) hasSameIP(p1 *PodIPs) bool {
	if len(p.ipStrings) == 0 && len(p1.ipStrings) == 0 {
		return true
	}
	if p.ipv4 != nil && p1.ipv4 != nil && p.ipv4.Equal(*(p1.ipv4)) {
		return true
	}
	if p.ipv6 != nil && p1.ipv6 != nil && p.ipv6.Equal(*(p1.ipv6)) {
		return true
	}
	return false
}

// workerNodeName returns an empty string if there is no worker Node with the provided idx
// (including if idx is 0, which is reserved for the control-plane Node)
func workerNodeName(idx int) string {
	if idx == 0 { // control-plane Node
		return ""
	}
	if node, ok := clusterInfo.nodes[idx]; !ok {
		return ""
	} else {
		return node.name
	}
}

// workerNodeIP returns an empty string if there is no worker Node with the provided idx
// (including if idx is 0, which is reserved for the control-plane Node)
func workerNodeIP(idx int) string {
	if idx == 0 { // control-plane Node
		return ""
	}
	if node, ok := clusterInfo.nodes[idx]; !ok {
		return ""
	} else {
		return node.ip
	}
}

func controlPlaneNodeName() string {
	return clusterInfo.controlPlaneNodeName
}

// nodeName returns an empty string if there is no Node with the provided idx. If idx is 0, the name
// of the control-plane Node will be returned.
func nodeName(idx int) string {
	if node, ok := clusterInfo.nodes[idx]; !ok {
		return ""
	} else {
		return node.name
	}
}

func labelNodeRoleControlPlane() string {
	// TODO: return labelNodeRoleControlPlane unconditionally when the min K8s version
	// requirement to run Antrea becomes K8s v1.20
	const labelNodeRoleControlPlane = "node-role.kubernetes.io/control-plane"
	const labelNodeRoleOldControlPlane = "node-role.kubernetes.io/master"
	// If clusterInfo.k8sServerVersion < "v1.20.0"
	if semver.Compare(clusterInfo.k8sServerVersion, "v1.20.0") < 0 {
		return labelNodeRoleOldControlPlane
	}
	return labelNodeRoleControlPlane
}

func controlPlaneNoScheduleToleration() corev1.Toleration {
	// the Node taint still uses "master" in K8s v1.20
	return corev1.Toleration{
		Key:      "node-role.kubernetes.io/master",
		Operator: corev1.TolerationOpExists,
		Effect:   corev1.TaintEffectNoSchedule,
	}
}

func initProvider() error {
	providerFactory := map[string]func(string) (providers.ProviderInterface, error){
		"vagrant": providers.NewVagrantProvider,
		"kind":    providers.NewKindProvider,
		"remote":  providers.NewRemoteProvider,
	}
	if fn, ok := providerFactory[testOptions.providerName]; ok {
		if newProvider, err := fn(testOptions.providerConfigPath); err != nil {
			return err
		} else {
			provider = newProvider
		}
	} else {
		return fmt.Errorf("unknown provider '%s'", testOptions.providerName)
	}
	return nil
}

// RunCommandOnNode is a convenience wrapper around the Provider interface RunCommandOnNode method.
func RunCommandOnNode(nodeName string, cmd string) (code int, stdout string, stderr string, err error) {
	return provider.RunCommandOnNode(nodeName, cmd)
}

func collectClusterInfo() error {
	// retrieve Node information
	nodes, err := testData.clientset.CoreV1().Nodes().List(context.TODO(), metav1.ListOptions{})
	if err != nil {
		return fmt.Errorf("error when listing cluster Nodes: %v", err)
	}
	workerIdx := 1
	clusterInfo.nodes = make(map[int]ClusterNode)
	for _, node := range nodes.Items {
		isControlPlaneNode := func() bool {
			_, ok := node.Labels[labelNodeRoleControlPlane()]
			return ok
		}()

		var nodeIdx int
		// If multiple control-plane Nodes (HA), we will select the last one in the list
		if isControlPlaneNode {
			nodeIdx = 0
			clusterInfo.controlPlaneNodeName = node.Name
		} else {
			nodeIdx = workerIdx
			workerIdx++
		}

		var nodeIP string
		for _, address := range node.Status.Addresses {
			if address.Type == corev1.NodeInternalIP {
				nodeIP = address.Address
				break
			}
		}

		clusterInfo.nodes[nodeIdx] = ClusterNode{
			idx:  nodeIdx,
			name: node.Name,
			ip:   nodeIP,
		}
	}
	if clusterInfo.controlPlaneNodeName == "" {
		return fmt.Errorf("error when listing cluster Nodes: control-plane Node not found")
	}
	clusterInfo.numNodes = workerIdx
	clusterInfo.numWorkerNodes = clusterInfo.numNodes - 1

	retrieveCIDRs := func(cmd string, reg string) ([]string, error) {
		res := make([]string, 2)
		rc, stdout, _, err := RunCommandOnNode(clusterInfo.controlPlaneNodeName, cmd)
		if err != nil || rc != 0 {
			return res, fmt.Errorf("error when running the following command `%s` on control-plane Node: %v, %s", cmd, err, stdout)
		}
		re := regexp.MustCompile(reg)
		if matches := re.FindStringSubmatch(stdout); len(matches) == 0 {
			return res, fmt.Errorf("cannot retrieve CIDR, unexpected kubectl output: %s", stdout)
		} else {
			cidrs := strings.Split(matches[1], ",")
			if len(cidrs) == 1 {
				_, cidr, err := net.ParseCIDR(cidrs[0])
				if err != nil {
					return res, fmt.Errorf("CIDR cannot be parsed: %s", cidrs[0])
				}
				if cidr.IP.To4() != nil {
					res[0] = cidrs[0]
				} else {
					res[1] = cidrs[0]
				}
			} else if len(cidrs) == 2 {
				_, cidr, err := net.ParseCIDR(cidrs[0])
				if err != nil {
					return res, fmt.Errorf("CIDR cannot be parsed: %s", cidrs[0])
				}
				if cidr.IP.To4() != nil {
					res[0] = cidrs[0]
					res[1] = cidrs[1]
				} else {
					res[0] = cidrs[1]
					res[1] = cidrs[0]
				}
			} else {
				return res, fmt.Errorf("unexpected cluster CIDR: %s", matches[1])
			}
		}
		return res, nil
	}

	// retrieve cluster CIDRs
	podCIDRs, err := retrieveCIDRs("kubectl cluster-info dump | grep cluster-cidr", `cluster-cidr=([^"]+)`)
	if err != nil {
		return err
	}
	clusterInfo.podV4NetworkCIDR = podCIDRs[0]
	clusterInfo.podV6NetworkCIDR = podCIDRs[1]

	// retrieve service CIDRs
	svcCIDRs, err := retrieveCIDRs("kubectl cluster-info dump | grep service-cluster-ip-range", `service-cluster-ip-range=([^"]+)`)
	if err != nil {
		return err
	}
	clusterInfo.svcV4NetworkCIDR = svcCIDRs[0]
	clusterInfo.svcV6NetworkCIDR = svcCIDRs[1]

	// retrieve K8s server version

	serverVersion, err := testData.clientset.Discovery().ServerVersion()
	if err != nil {
		return err
	}
	clusterInfo.k8sServerVersion = serverVersion.String()

	return nil
}

// createNamespace creates the provided namespace.
func (data *TestData) createNamespace(namespace string) error {
	ns := corev1.Namespace{
		ObjectMeta: metav1.ObjectMeta{
			Name: namespace,
		},
	}
	if ns, err := data.clientset.CoreV1().Namespaces().Create(context.TODO(), &ns, metav1.CreateOptions{}); err != nil {
		// Ignore error if the namespace already exists
		if !errors.IsAlreadyExists(err) {
			return fmt.Errorf("error when creating '%s' Namespace: %v", namespace, err)
		}
		// When namespace already exists, check phase
		if ns.Status.Phase == corev1.NamespaceTerminating {
			return fmt.Errorf("error when creating '%s' Namespace: namespace exists but is in 'Terminating' phase", namespace)
		}
	}
	return nil
}

// createTestNamespace creates the namespace used for tests.
func (data *TestData) createTestNamespace() error {
	return data.createNamespace(testNamespace)
}

// deleteNamespace deletes the provided namespace and waits for deletion to actually complete.
func (data *TestData) deleteNamespace(namespace string, timeout time.Duration) error {
	var gracePeriodSeconds int64 = 0
	var propagationPolicy = metav1.DeletePropagationForeground
	deleteOptions := metav1.DeleteOptions{
		GracePeriodSeconds: &gracePeriodSeconds,
		PropagationPolicy:  &propagationPolicy,
	}
	if err := data.clientset.CoreV1().Namespaces().Delete(context.TODO(), namespace, deleteOptions); err != nil {
		if errors.IsNotFound(err) {
			// namespace does not exist, we return right away
			return nil
		}
		return fmt.Errorf("error when deleting '%s' Namespace: %v", namespace, err)
	}
	err := wait.Poll(defaultInterval, timeout, func() (bool, error) {
		if ns, err := data.clientset.CoreV1().Namespaces().Get(context.TODO(), namespace, metav1.GetOptions{}); err != nil {
			if errors.IsNotFound(err) {
				// Success
				return true, nil
			}
			return false, fmt.Errorf("error when getting Namespace '%s' after delete: %v", namespace, err)
		} else if ns.Status.Phase != corev1.NamespaceTerminating {
			return false, fmt.Errorf("deleted Namespace '%s' should be in 'Terminating' phase", namespace)
		}

		// Keep trying
		return false, nil
	})
	return err
}

// deleteTestNamespace deletes test namespace and waits for deletion to actually complete.
func (data *TestData) deleteTestNamespace(timeout time.Duration) error {
	return data.deleteNamespace(testNamespace, timeout)
}

// deployAntreaCommon deploys Antrea using kubectl on the control-plane Node.
func (data *TestData) deployAntreaCommon(yamlFile string, extraOptions string) error {
	// TODO: use the K8s apiserver when server side apply is available?
	// See https://kubernetes.io/docs/reference/using-api/api-concepts/#server-side-apply
	rc, _, _, err := provider.RunCommandOnNode(controlPlaneNodeName(), fmt.Sprintf("kubectl apply %s -f %s", extraOptions, yamlFile))
	if err != nil || rc != 0 {
		return fmt.Errorf("error when deploying Antrea; is %s available on the control-plane Node?", yamlFile)
	}
	rc, _, _, err = provider.RunCommandOnNode(controlPlaneNodeName(), fmt.Sprintf("kubectl -n %s rollout status deploy/%s --timeout=%v", antreaNamespace, antreaDeployment, defaultTimeout))
	if err != nil || rc != 0 {
		return fmt.Errorf("error when waiting for antrea-controller rollout to complete")
	}
	rc, _, _, err = provider.RunCommandOnNode(controlPlaneNodeName(), fmt.Sprintf("kubectl -n %s rollout status ds/%s --timeout=%v", antreaNamespace, antreaDaemonSet, defaultTimeout))
	if err != nil || rc != 0 {
		return fmt.Errorf("error when waiting for antrea-agent rollout to complete")
	}

	return nil
}

// deployAntrea deploys Antrea with the standard manifest.
func (data *TestData) deployAntrea() error {
	if testOptions.enableCoverage {
		return data.deployAntreaCommon(antreaCovYML, "")
	}
	return data.deployAntreaCommon(antreaYML, "")
}

// deployAntreaIPSec deploys Antrea with IPSec tunnel enabled.
func (data *TestData) deployAntreaIPSec() error {
	if testOptions.enableCoverage {
		return data.deployAntreaCommon(antreaIPSecCovYML, "")
	}
	return data.deployAntreaCommon(antreaIPSecYML, "")
}

// deployAntreaFlowExporter deploys Antrea with flow exporter config params enabled.
func (data *TestData) deployAntreaFlowExporter(ipfixCollector string) error {
	// Enable flow exporter feature and add related config params to antrea agent configmap.
	return data.mutateAntreaConfigMap(func(data map[string]string) {
		antreaAgentConf, _ := data["antrea-agent.conf"]
		antreaAgentConf = strings.Replace(antreaAgentConf, "#  FlowExporter: false", "  FlowExporter: true", 1)
		if ipfixCollector != "" {
			antreaAgentConf = strings.Replace(antreaAgentConf, "#flowCollectorAddr: \"flow-aggregator.flow-aggregator.svc:4739:tcp\"", fmt.Sprintf("flowCollectorAddr: \"%s\"", ipfixCollector), 1)
		}
		antreaAgentConf = strings.Replace(antreaAgentConf, "#flowPollInterval: \"5s\"", "flowPollInterval: \"1s\"", 1)
		antreaAgentConf = strings.Replace(antreaAgentConf, "#flowExportFrequency: 12", "flowExportFrequency: 2", 1)
		if testOptions.providerName == "kind" {
			// In Kind cluster, there are issues with DNS name resolution on worker nodes.
			// We will skip TLS testing for Kind cluster because the server certificate is generated with Flow aggregator's DNS name
			antreaAgentConf = strings.Replace(antreaAgentConf, "#enableTLSToFlowAggregator: true", "enableTLSToFlowAggregator: false", 1)
		}
		data["antrea-agent.conf"] = antreaAgentConf
	}, false, true)
}

// deployFlowAggregator deploys flow aggregator with ipfix collector address.
func (data *TestData) deployFlowAggregator(ipfixCollector string) (string, error) {
	rc, _, _, err := provider.RunCommandOnNode(controlPlaneNodeName(), fmt.Sprintf("kubectl apply -f %s", flowaggregatorYML))
	if err != nil || rc != 0 {
		return "", fmt.Errorf("error when deploying flow aggregator; %s not available on the control-plane Node", flowaggregatorYML)
	}
	if err = data.mutateFlowAggregatorConfigMap(ipfixCollector); err != nil {
		return "", err
	}
	if rc, _, _, err = provider.RunCommandOnNode(controlPlaneNodeName(), fmt.Sprintf("kubectl -n %s rollout status deployment/%s --timeout=%v", flowAggregatorNamespace, flowAggregatorDeployment, 2*defaultTimeout)); err != nil || rc != 0 {
		_, stdout, _, _ := provider.RunCommandOnNode(controlPlaneNodeName(), fmt.Sprintf("kubectl -n %s describe pod", flowAggregatorNamespace))
		return stdout, fmt.Errorf("error when waiting for flow aggregator rollout to complete. kubectl describe output: %v", stdout)
	}
	svc, err := data.clientset.CoreV1().Services(flowAggregatorNamespace).Get(context.TODO(), flowAggregatorDeployment, metav1.GetOptions{})
	if err != nil {
		return "", fmt.Errorf("unable to get service %v: %v", flowAggregatorDeployment, err)
	}
	return svc.Spec.ClusterIP, nil
}

func (data *TestData) mutateFlowAggregatorConfigMap(ipfixCollector string) error {
	configMap, err := data.GetFlowAggregatorConfigMap()
	if err != nil {
		return err
	}
	flowAggregatorConf, _ := configMap.Data[flowAggregatorConfName]
	flowAggregatorConf = strings.Replace(flowAggregatorConf, "#externalFlowCollectorAddr: \"\"", fmt.Sprintf("externalFlowCollectorAddr: \"%s\"", ipfixCollector), 1)
	flowAggregatorConf = strings.Replace(flowAggregatorConf, "#flowExportInterval: 60s", "flowExportInterval: 5s", 1)
	if testOptions.providerName == "kind" {
		// In Kind cluster, there are issues with DNS name resolution on worker nodes.
		// We will skip TLS testing for Kind cluster because the server certificate is generated with Flow aggregator's DNS name
		flowAggregatorConf = strings.Replace(flowAggregatorConf, "#aggregatorTransportProtocol: \"tls\"", "aggregatorTransportProtocol: \"tcp\"", 1)
	}
	configMap.Data[flowAggregatorConfName] = flowAggregatorConf
	if _, err := data.clientset.CoreV1().ConfigMaps(flowAggregatorNamespace).Update(context.TODO(), configMap, metav1.UpdateOptions{}); err != nil {
		return fmt.Errorf("failed to update ConfigMap %s: %v", configMap.Name, err)
	}
	return nil
}

func (data *TestData) GetFlowAggregatorConfigMap() (*corev1.ConfigMap, error) {
	deployment, err := data.clientset.AppsV1().Deployments(flowAggregatorNamespace).Get(context.TODO(), flowAggregatorDeployment, metav1.GetOptions{})
	if err != nil {
		return nil, fmt.Errorf("failed to retrieve Flow aggregator deployment: %v", err)
	}
	var configMapName string
	for _, volume := range deployment.Spec.Template.Spec.Volumes {
		if volume.ConfigMap != nil && volume.Name == flowAggregatorConfigVolume {
			configMapName = volume.ConfigMap.Name
			break
		}
	}
	if len(configMapName) == 0 {
		return nil, fmt.Errorf("failed to locate %s ConfigMap volume", flowAggregatorConfigVolume)
	}
	configMap, err := data.clientset.CoreV1().ConfigMaps(flowAggregatorNamespace).Get(context.TODO(), configMapName, metav1.GetOptions{})
	if err != nil {
		return nil, fmt.Errorf("failed to get ConfigMap %s: %v", configMapName, err)
	}
	return configMap, nil
}

// getAgentContainersRestartCount reads the restart count for every container across all Antrea
// Agent Pods and returns the sum of all the read values.
func (data *TestData) getAgentContainersRestartCount() (int, error) {
	listOptions := metav1.ListOptions{
		LabelSelector: "app=antrea,component=antrea-agent",
	}
	pods, err := data.clientset.CoreV1().Pods(antreaNamespace).List(context.TODO(), listOptions)
	if err != nil {
		return 0, fmt.Errorf("failed to list antrea-agent Pods: %v", err)
	}
	containerRestarts := 0
	for _, pod := range pods.Items {
		for _, containerStatus := range pod.Status.ContainerStatuses {
			containerRestarts += int(containerStatus.RestartCount)
		}
	}
	return containerRestarts, nil
}

// waitForAntreaDaemonSetPods waits for the K8s apiserver to report that all the Antrea Pods are
// available, i.e. all the Nodes have one or more of the Antrea daemon Pod running and available.
func (data *TestData) waitForAntreaDaemonSetPods(timeout time.Duration) error {
	err := wait.Poll(defaultInterval, timeout, func() (bool, error) {
		daemonSet, err := data.clientset.AppsV1().DaemonSets(antreaNamespace).Get(context.TODO(), antreaDaemonSet, metav1.GetOptions{})
		if err != nil {
			return false, fmt.Errorf("error when getting Antrea daemonset: %v", err)
		}

		// Make sure that all Daemon Pods are available.
		// We use clusterInfo.numNodes instead of DesiredNumberScheduled because
		// DesiredNumberScheduled may not be updated right away. If it is still set to 0 the
		// first time we get the DaemonSet's Status, we would return immediately instead of
		// waiting.
		desiredNumber := int32(clusterInfo.numNodes)
		if daemonSet.Status.NumberAvailable != desiredNumber ||
			daemonSet.Status.UpdatedNumberScheduled != desiredNumber {
			return false, nil
		}

		// Make sure that all antrea-agent Pods are not terminating. This is required because NumberAvailable of
		// DaemonSet counts Pods even if they are terminating. Deleting antrea-agent Pods directly does not cause the
		// number to decrease if the process doesn't quit immediately, e.g. when the signal is caught by bincover
		// program and triggers coverage calculation.
		pods, err := data.clientset.CoreV1().Pods(antreaNamespace).List(context.TODO(), metav1.ListOptions{
			LabelSelector: "app=antrea,component=antrea-agent",
		})
		if err != nil {
			return false, fmt.Errorf("failed to list antrea-agent Pods: %v", err)
		}
		if len(pods.Items) != clusterInfo.numNodes {
			return false, nil
		}
		for _, pod := range pods.Items {
			if pod.DeletionTimestamp != nil {
				return false, nil
			}
		}
		return true, nil
	})
	if err == wait.ErrWaitTimeout {
		return fmt.Errorf("antrea-agent DaemonSet not ready within %v", defaultTimeout)
	} else if err != nil {
		return err
	}

	return nil
}

// waitForCoreDNSPods waits for the K8s apiserver to report that all the CoreDNS Pods are available.
func (data *TestData) waitForCoreDNSPods(timeout time.Duration) error {
	err := wait.PollImmediate(defaultInterval, timeout, func() (bool, error) {
		deployment, err := data.clientset.AppsV1().Deployments("kube-system").Get(context.TODO(), "coredns", metav1.GetOptions{})
		if err != nil {
			return false, fmt.Errorf("error when retrieving CoreDNS deployment: %v", err)
		}
		if deployment.Status.UnavailableReplicas == 0 {
			return true, nil
		}
		// Keep trying
		return false, nil
	})
	if err == wait.ErrWaitTimeout {
		return fmt.Errorf("some CoreDNS replicas are still unavailable after %v", defaultTimeout)
	} else if err != nil {
		return err
	}
	return nil
}

// restartCoreDNSPods deletes all the CoreDNS Pods to force them to be re-scheduled. It then waits
// for all the Pods to become available, by calling waitForCoreDNSPods.
func (data *TestData) restartCoreDNSPods(timeout time.Duration) error {
	var gracePeriodSeconds int64 = 1
	deleteOptions := metav1.DeleteOptions{
		GracePeriodSeconds: &gracePeriodSeconds,
	}
	listOptions := metav1.ListOptions{
		LabelSelector: "k8s-app=kube-dns",
	}
	if err := data.clientset.CoreV1().Pods(antreaNamespace).DeleteCollection(context.TODO(), deleteOptions, listOptions); err != nil {
		return fmt.Errorf("error when deleting all CoreDNS Pods: %v", err)
	}
	return data.waitForCoreDNSPods(timeout)
}

// checkCoreDNSPods checks that all the Pods for the CoreDNS deployment are ready. If not, it
// deletes all the Pods to force them to restart and waits up to timeout for the Pods to become
// ready.
func (data *TestData) checkCoreDNSPods(timeout time.Duration) error {
	if deployment, err := data.clientset.AppsV1().Deployments(antreaNamespace).Get(context.TODO(), "coredns", metav1.GetOptions{}); err != nil {
		return fmt.Errorf("error when retrieving CoreDNS deployment: %v", err)
	} else if deployment.Status.UnavailableReplicas == 0 {
		// deployment ready, nothing to do
		return nil
	}
	return data.restartCoreDNSPods(timeout)
}

// createClient initializes the K8s clientset in the TestData structure.
func (data *TestData) createClient() error {
	kubeconfigPath, err := provider.GetKubeconfigPath()
	if err != nil {
		return fmt.Errorf("error when getting Kubeconfig path: %v", err)
	}

	loadingRules := clientcmd.NewDefaultClientConfigLoadingRules()
	loadingRules.ExplicitPath = kubeconfigPath
	configOverrides := &clientcmd.ConfigOverrides{}

	kubeConfig, err := clientcmd.NewNonInteractiveDeferredLoadingClientConfig(loadingRules, configOverrides).ClientConfig()
	if err != nil {
		return fmt.Errorf("error when building kube config: %v", err)
	}
	clientset, err := kubernetes.NewForConfig(kubeConfig)
	if err != nil {
		return fmt.Errorf("error when creating kubernetes client: %v", err)
	}
	aggregatorClient, err := aggregatorclientset.NewForConfig(kubeConfig)
	if err != nil {
		return fmt.Errorf("error when creating kubernetes aggregatorClient: %v", err)
	}
	securityClient, err := secv1alpha1.NewForConfig(kubeConfig)
	if err != nil {
		return fmt.Errorf("error when creating Antrea securityClient: %v", err)
	}
	crdClient, err := crdclientset.NewForConfig(kubeConfig)
	if err != nil {
		return fmt.Errorf("error when creating CRD client: %v", err)
	}
	data.kubeConfig = kubeConfig
	data.clientset = clientset
	data.aggregatorClient = aggregatorClient
	data.securityClient = securityClient
	data.crdClient = crdClient
	return nil
}

// deleteAntrea deletes the Antrea DaemonSet; we use cascading deletion, which means all the Pods created
// by Antrea will be deleted. After issuing the deletion request, we poll the K8s apiserver to ensure
// that the DaemonSet does not exist any more. This function is a no-op if the Antrea DaemonSet does
// not exist at the time the function is called.
func (data *TestData) deleteAntrea(timeout time.Duration) error {
	if testOptions.enableCoverage {
		data.gracefulExitAntreaAgent(testOptions.coverageDir, "all")
	}
	var gracePeriodSeconds int64 = 5
	// Foreground deletion policy ensures that by the time the DaemonSet is deleted, there are
	// no Antrea Pods left.
	var propagationPolicy = metav1.DeletePropagationForeground
	deleteOptions := metav1.DeleteOptions{
		GracePeriodSeconds: &gracePeriodSeconds,
		PropagationPolicy:  &propagationPolicy,
	}
	if err := data.clientset.AppsV1().DaemonSets(antreaNamespace).Delete(context.TODO(), antreaDaemonSet, deleteOptions); err != nil {
		if errors.IsNotFound(err) {
			// no Antrea DaemonSet running, we return right away
			return nil
		}
		return fmt.Errorf("error when trying to delete Antrea DaemonSet: %v", err)
	}
	err := wait.Poll(defaultInterval, timeout, func() (bool, error) {
		if _, err := data.clientset.AppsV1().DaemonSets(antreaNamespace).Get(context.TODO(), antreaDaemonSet, metav1.GetOptions{}); err != nil {
			if errors.IsNotFound(err) {
				// Antrea DaemonSet does not exist any more, success
				return true, nil
			}
			return false, fmt.Errorf("error when trying to get Antrea DaemonSet after deletion: %v", err)
		}

		// Keep trying
		return false, nil
	})
	return err
}

// getImageName gets the image name from the fully qualified URI.
// For example: "gcr.io/kubernetes-e2e-test-images/agnhost:2.8" gets "agnhost".
func getImageName(uri string) string {
	registryAndImage := strings.Split(uri, ":")[0]
	paths := strings.Split(registryAndImage, "/")
	return paths[len(paths)-1]
}

// createPodOnNode creates a pod in the test namespace with a container whose type is decided by imageName.
// Pod will be scheduled on the specified Node (if nodeName is not empty).
// mutateFunc can be used to customize the Pod if the other parameters don't meet the requirements.
func (data *TestData) createPodOnNode(name string, nodeName string, image string, command []string, args []string, env []corev1.EnvVar, ports []corev1.ContainerPort, hostNetwork bool, mutateFunc func(*corev1.Pod)) error {
	// image could be a fully qualified URI which can't be used as container name and label value,
	// extract the image name from it.
	imageName := getImageName(image)
	return data.createPodOnNodeInNamespace(name, testNamespace, nodeName, imageName, image, command, args, env, ports, hostNetwork, mutateFunc)
}

// createPodOnNodeInNamespace creates a pod in the provided namespace with a container whose type is decided by imageName.
// Pod will be scheduled on the specified Node (if nodeName is not empty).
// mutateFunc can be used to customize the Pod if the other parameters don't meet the requirements.
func (data *TestData) createPodOnNodeInNamespace(name, ns string, nodeName, ctrName string, image string, command []string, args []string, env []corev1.EnvVar, ports []corev1.ContainerPort, hostNetwork bool, mutateFunc func(*corev1.Pod)) error {
	podSpec := corev1.PodSpec{
		Containers: []corev1.Container{
			{
				Name:            ctrName,
				Image:           image,
				ImagePullPolicy: corev1.PullIfNotPresent,
				Command:         command,
				Args:            args,
				Env:             env,
				Ports:           ports,
			},
		},
		RestartPolicy: corev1.RestartPolicyNever,
		HostNetwork:   hostNetwork,
	}
	if nodeName != "" {
		podSpec.NodeSelector = map[string]string{
			"kubernetes.io/hostname": nodeName,
		}
	}
	if nodeName == controlPlaneNodeName() {
		// tolerate NoSchedule taint if we want Pod to run on control-plane Node
		noScheduleToleration := controlPlaneNoScheduleToleration()
		podSpec.Tolerations = []corev1.Toleration{noScheduleToleration}
	}
	pod := &corev1.Pod{
		ObjectMeta: metav1.ObjectMeta{
			Name: name,
			Labels: map[string]string{
				"antrea-e2e": name,
				"app":        ctrName,
			},
		},
		Spec: podSpec,
	}
	if mutateFunc != nil {
		mutateFunc(pod)
	}
	if _, err := data.clientset.CoreV1().Pods(ns).Create(context.TODO(), pod, metav1.CreateOptions{}); err != nil {
		return err
	}
	return nil
}

// createBusyboxPodOnNode creates a Pod in the test namespace with a single busybox container. The
// Pod will be scheduled on the specified Node (if nodeName is not empty).
func (data *TestData) createBusyboxPodOnNode(name string, nodeName string) error {
	sleepDuration := 3600 // seconds
	return data.createPodOnNode(name, nodeName, busyboxImage, []string{"sleep", strconv.Itoa(sleepDuration)}, nil, nil, nil, false, nil)
}

// createHostNetworkBusyboxPodOnNode creates a host network Pod in the test namespace with a single busybox container.
// The Pod will be scheduled on the specified Node (if nodeName is not empty).
func (data *TestData) createHostNetworkBusyboxPodOnNode(name string, nodeName string) error {
	sleepDuration := 3600 // seconds
	return data.createPodOnNode(name, nodeName, busyboxImage, []string{"sleep", strconv.Itoa(sleepDuration)}, nil, nil, nil, false, func(pod *corev1.Pod) {
		pod.Spec.HostNetwork = true
	})
}

// createBusyboxPod creates a Pod in the test namespace with a single busybox container.
func (data *TestData) createBusyboxPod(name string) error {
	return data.createBusyboxPodOnNode(name, "")
}

// createNginxPodOnNode creates a Pod in the test namespace with a single nginx container. The
// Pod will be scheduled on the specified Node (if nodeName is not empty).
func (data *TestData) createNginxPodOnNode(name string, nodeName string) error {
	return data.createPodOnNode(name, nodeName, nginxImage, []string{}, nil, nil, []corev1.ContainerPort{
		{
			Name:          "http",
			ContainerPort: 80,
			Protocol:      corev1.ProtocolTCP,
		},
	}, false, nil)
}

// createNginxPod creates a Pod in the test namespace with a single nginx container.
func (data *TestData) createNginxPod(name, nodeName string) error {
	return data.createNginxPodOnNode(name, nodeName)
}

// createServerPod creates a Pod that can listen to specified port and have named port set.
func (data *TestData) createServerPod(name string, portName string, portNum int, setHostPort bool) error {
	// See https://github.com/kubernetes/kubernetes/blob/master/test/images/agnhost/porter/porter.go#L17 for the image's detail.
	cmd := "porter"
	env := corev1.EnvVar{Name: fmt.Sprintf("SERVE_PORT_%d", portNum), Value: "foo"}
	port := corev1.ContainerPort{Name: portName, ContainerPort: int32(portNum)}
	if setHostPort {
		// If hostPort is to be set, it must match the container port number.
		port.HostPort = int32(portNum)
	}
	return data.createPodOnNode(name, "", agnhostImage, nil, []string{cmd}, []corev1.EnvVar{env}, []corev1.ContainerPort{port}, false, nil)
}

// createCustomPod creates a Pod in given Namespace with custom labels.
func (data *TestData) createServerPodWithLabels(name, ns string, portNum int, labels map[string]string) error {
	cmd := []string{"ncat", "-lk", "-p", fmt.Sprintf("%d", portNum)}
	image := "antrea/netpol-test:latest"
	env := corev1.EnvVar{Name: fmt.Sprintf("SERVE_PORT_%d", portNum), Value: "foo"}
	port := corev1.ContainerPort{ContainerPort: int32(portNum)}
	containerName := fmt.Sprintf("c%v", portNum)
	mutateLabels := func(pod *corev1.Pod) {
		for k, v := range labels {
			pod.Labels[k] = v
		}
	}
	return data.createPodOnNodeInNamespace(name, ns, "", containerName, image, cmd, nil, []corev1.EnvVar{env}, []corev1.ContainerPort{port}, false, mutateLabels)
}

// deletePod deletes a Pod in the test namespace.
func (data *TestData) deletePod(name string) error {
	var gracePeriodSeconds int64 = 5
	deleteOptions := metav1.DeleteOptions{
		GracePeriodSeconds: &gracePeriodSeconds,
	}
	if err := data.clientset.CoreV1().Pods(testNamespace).Delete(context.TODO(), name, deleteOptions); err != nil {
		if !errors.IsNotFound(err) {
			return err
		}
	}
	return nil
}

// Deletes a Pod in the test namespace then waits us to timeout for the Pod not to be visible to the
// client any more.
func (data *TestData) deletePodAndWait(timeout time.Duration, name string) error {
	if err := data.deletePod(name); err != nil {
		return err
	}

	if err := wait.Poll(defaultInterval, timeout, func() (bool, error) {
		if _, err := data.clientset.CoreV1().Pods(testNamespace).Get(context.TODO(), name, metav1.GetOptions{}); err != nil {
			if errors.IsNotFound(err) {
				return true, nil
			}
			return false, fmt.Errorf("error when getting Pod: %v", err)
		}
		// Keep trying
		return false, nil
	}); err == wait.ErrWaitTimeout {
		return fmt.Errorf("Pod '%s' still visible to client after %v", name, timeout)
	} else {
		return err
	}
}

type PodCondition func(*corev1.Pod) (bool, error)

// podWaitFor polls the K8s apiserver until the specified Pod is found (in the test Namespace) and
// the condition predicate is met (or until the provided timeout expires).
func (data *TestData) podWaitFor(timeout time.Duration, name, namespace string, condition PodCondition) (*corev1.Pod, error) {
	err := wait.Poll(defaultInterval, timeout, func() (bool, error) {
		if pod, err := data.clientset.CoreV1().Pods(namespace).Get(context.TODO(), name, metav1.GetOptions{}); err != nil {
			if errors.IsNotFound(err) {
				return false, nil
			}
			return false, fmt.Errorf("error when getting Pod '%s': %v", name, err)
		} else {
			return condition(pod)
		}
	})
	if err != nil {
		return nil, err
	}
	return data.clientset.CoreV1().Pods(namespace).Get(context.TODO(), name, metav1.GetOptions{})
}

// podWaitForRunning polls the k8s apiserver until the specified Pod is in the "running" state (or
// until the provided timeout expires).
func (data *TestData) podWaitForRunning(timeout time.Duration, name, namespace string) error {
	_, err := data.podWaitFor(timeout, name, namespace, func(pod *corev1.Pod) (bool, error) {
		return pod.Status.Phase == corev1.PodRunning, nil
	})
	return err
}

// podWaitForIPs polls the K8s apiserver until the specified Pod is in the "running" state (or until
// the provided timeout expires). The function then returns the IP addresses assigned to the Pod. If the
// Pod is not using "hostNetwork", the function also checks that an IP address exists in each required
// Address Family in the cluster.
func (data *TestData) podWaitForIPs(timeout time.Duration, name, namespace string) (*PodIPs, error) {
	pod, err := data.podWaitFor(timeout, name, namespace, func(pod *corev1.Pod) (bool, error) {
		return pod.Status.Phase == corev1.PodRunning, nil
	})
	if err != nil {
		return nil, err
	}
	// According to the K8s API documentation (https://godoc.org/k8s.io/api/core/v1#PodStatus),
	// the PodIP field should only be empty if the Pod has not yet been scheduled, and "running"
	// implies scheduled.
	if pod.Status.PodIP == "" {
		return nil, fmt.Errorf("Pod is running but has no assigned IP, which should never happen")
	}
	podIPStrings := sets.NewString(pod.Status.PodIP)
	for _, podIP := range pod.Status.PodIPs {
		ipStr := strings.TrimSpace(podIP.IP)
		if ipStr != "" {
			podIPStrings.Insert(ipStr)
		}
	}
	ips, err := parsePodIPs(podIPStrings)
	if err != nil {
		return nil, err
	}

	if !pod.Spec.HostNetwork {
		if clusterInfo.podV4NetworkCIDR != "" && ips.ipv4 == nil {
			return nil, fmt.Errorf("no IPv4 address is assigned while cluster was configured with IPv4 Pod CIDR %s", clusterInfo.podV4NetworkCIDR)
		}
		if clusterInfo.podV6NetworkCIDR != "" && ips.ipv6 == nil {
			return nil, fmt.Errorf("no IPv6 address is assigned while cluster was configured with IPv6 Pod CIDR %s", clusterInfo.podV6NetworkCIDR)
		}
	}
	return ips, nil
}

func parsePodIPs(podIPStrings sets.String) (*PodIPs, error) {
	ips := new(PodIPs)
	for idx := range podIPStrings.List() {
		ipStr := podIPStrings.List()[idx]
		ip := net.ParseIP(ipStr)
		if ip.To4() != nil {
			if ips.ipv4 != nil && ipStr != ips.ipv4.String() {
				return nil, fmt.Errorf("Pod is assigned multiple IPv4 addresses: %s and %s", ips.ipv4.String(), ipStr)
			}
			if ips.ipv4 == nil {
				ips.ipv4 = &ip
				ips.ipStrings = append(ips.ipStrings, ipStr)
			}
		} else {
			if ips.ipv6 != nil && ipStr != ips.ipv6.String() {
				return nil, fmt.Errorf("Pod is assigned multiple IPv6 addresses: %s and %s", ips.ipv6.String(), ipStr)
			}
			if ips.ipv6 == nil {
				ips.ipv6 = &ip
				ips.ipStrings = append(ips.ipStrings, ipStr)
			}
		}
	}
	if len(ips.ipStrings) == 0 {
		return nil, fmt.Errorf("pod is running but has no assigned IP, which should never happen")
	}
	return ips, nil
}

// deleteAntreaAgentOnNode deletes the antrea-agent Pod on a specific Node and measure how long it
// takes for the Pod not to be visible to the client any more. It also waits for a new antrea-agent
// Pod to be running on the Node.
func (data *TestData) deleteAntreaAgentOnNode(nodeName string, gracePeriodSeconds int64, timeout time.Duration) (time.Duration, error) {
	if testOptions.enableCoverage {
		data.gracefulExitAntreaAgent(testOptions.coverageDir, nodeName)
	}
	listOptions := metav1.ListOptions{
		LabelSelector: "app=antrea,component=antrea-agent",
		FieldSelector: fmt.Sprintf("spec.nodeName=%s", nodeName),
	}
	// we do not use DeleteCollection directly because we want to ensure the resources no longer
	// exist by the time we return
	pods, err := data.clientset.CoreV1().Pods(antreaNamespace).List(context.TODO(), listOptions)
	if err != nil {
		return 0, fmt.Errorf("failed to list antrea-agent Pods on Node '%s': %v", nodeName, err)
	}
	// in the normal case, there should be a single Pod in the list
	if len(pods.Items) == 0 {
		return 0, fmt.Errorf("no available antrea-agent Pods on Node '%s'", nodeName)
	}
	deleteOptions := metav1.DeleteOptions{
		GracePeriodSeconds: &gracePeriodSeconds,
	}

	start := time.Now()
	if err := data.clientset.CoreV1().Pods(antreaNamespace).DeleteCollection(context.TODO(), deleteOptions, listOptions); err != nil {
		return 0, fmt.Errorf("error when deleting antrea-agent Pods on Node '%s': %v", nodeName, err)
	}

	if err := wait.Poll(defaultInterval, timeout, func() (bool, error) {
		for _, pod := range pods.Items {
			if _, err := data.clientset.CoreV1().Pods(antreaNamespace).Get(context.TODO(), pod.Name, metav1.GetOptions{}); err != nil {
				if errors.IsNotFound(err) {
					continue
				}
				return false, fmt.Errorf("error when getting Pod: %v", err)
			}
			// Keep trying, at least one Pod left
			return false, nil
		}
		return true, nil
	}); err != nil {
		return 0, err
	}

	delay := time.Since(start)

	// wait for new antrea-agent Pod
	if err := wait.Poll(defaultInterval, timeout, func() (bool, error) {
		pods, err := data.clientset.CoreV1().Pods(antreaNamespace).List(context.TODO(), listOptions)
		if err != nil {
			return false, fmt.Errorf("failed to list antrea-agent Pods on Node '%s': %v", nodeName, err)
		}
		if len(pods.Items) == 0 {
			// keep trying
			return false, nil
		}
		for _, pod := range pods.Items {
			if pod.Status.Phase != corev1.PodRunning {
				return false, nil
			}
		}
		return true, nil
	}); err != nil {
		return 0, err
	}

	return delay, nil
}

// getAntreaPodOnNode retrieves the name of the Antrea Pod (antrea-agent-*) running on a specific Node.
func (data *TestData) getAntreaPodOnNode(nodeName string) (podName string, err error) {
	listOptions := metav1.ListOptions{
		LabelSelector: "app=antrea,component=antrea-agent",
		FieldSelector: fmt.Sprintf("spec.nodeName=%s", nodeName),
	}
	pods, err := data.clientset.CoreV1().Pods(antreaNamespace).List(context.TODO(), listOptions)
	if err != nil {
		return "", fmt.Errorf("failed to list Antrea Pods: %v", err)
	}
	if len(pods.Items) != 1 {
		return "", fmt.Errorf("expected *exactly* one Pod")
	}
	return pods.Items[0].Name, nil
}

// getAntreaController retrieves the name of the Antrea Controller (antrea-controller-*) running in the k8s cluster.
func (data *TestData) getAntreaController() (*corev1.Pod, error) {
	listOptions := metav1.ListOptions{
		LabelSelector: "app=antrea,component=antrea-controller",
	}
	pods, err := data.clientset.CoreV1().Pods(antreaNamespace).List(context.TODO(), listOptions)
	if err != nil {
		return nil, fmt.Errorf("failed to list Antrea Controller: %v", err)
	}
	if len(pods.Items) != 1 {
		return nil, fmt.Errorf("expected *exactly* one Pod")
	}
	return &pods.Items[0], nil
}

// restartAntreaControllerPod deletes the antrea-controller Pod to force it to be re-scheduled. It then waits
// for the new Pod to become available, and returns it.
func (data *TestData) restartAntreaControllerPod(timeout time.Duration) (*corev1.Pod, error) {
	if testOptions.enableCoverage {
		data.gracefulExitAntreaController(testOptions.coverageDir)
	}
	var gracePeriodSeconds int64 = 1
	deleteOptions := metav1.DeleteOptions{
		GracePeriodSeconds: &gracePeriodSeconds,
	}
	listOptions := metav1.ListOptions{
		LabelSelector: "app=antrea,component=antrea-controller",
	}
	if err := data.clientset.CoreV1().Pods(antreaNamespace).DeleteCollection(context.TODO(), deleteOptions, listOptions); err != nil {
		return nil, fmt.Errorf("error when deleting antrea-controller Pod: %v", err)
	}

	var newPod *corev1.Pod
	// wait for new antrea-controller Pod
	if err := wait.Poll(defaultInterval, timeout, func() (bool, error) {
		pods, err := data.clientset.CoreV1().Pods(antreaNamespace).List(context.TODO(), listOptions)
		if err != nil {
			return false, fmt.Errorf("failed to list antrea-controller Pods: %v", err)
		}
		// Even though the strategy is "Recreate", the old Pod might still be in terminating state when the new Pod is
		// running as this is deleting a Pod manually, not upgrade.
		// See https://kubernetes.io/docs/concepts/workloads/controllers/deployment/#recreate-deployment.
		// So we should ensure there's only 1 Pod and it's running.
		if len(pods.Items) != 1 || pods.Items[0].DeletionTimestamp != nil {
			return false, nil
		}
		pod := pods.Items[0]
		ready := false
		for _, condition := range pod.Status.Conditions {
			if condition.Type == corev1.PodReady {
				ready = condition.Status == corev1.ConditionTrue
				break
			}
		}
		if !ready {
			return false, nil
		}
		newPod = &pod
		return true, nil
	}); err != nil {
		return nil, err
	}
	return newPod, nil
}

// restartAntreaAgentPods deletes all the antrea-agent Pods to force them to be re-scheduled. It
// then waits for the new Pods to become available.
func (data *TestData) restartAntreaAgentPods(timeout time.Duration) error {
	if testOptions.enableCoverage {
		data.gracefulExitAntreaAgent(testOptions.coverageDir, "all")
	}
	var gracePeriodSeconds int64 = 1
	deleteOptions := metav1.DeleteOptions{
		GracePeriodSeconds: &gracePeriodSeconds,
	}
	listOptions := metav1.ListOptions{
		LabelSelector: "app=antrea,component=antrea-agent",
	}
	if err := data.clientset.CoreV1().Pods(antreaNamespace).DeleteCollection(context.TODO(), deleteOptions, listOptions); err != nil {
		return fmt.Errorf("error when deleting antrea-agent Pods: %v", err)
	}

	return data.waitForAntreaDaemonSetPods(timeout)
}

// validatePodIP checks that the provided IP address is in the Pod Network CIDR for the cluster.
func validatePodIP(podNetworkCIDR string, ip net.IP) (bool, error) {
	_, cidr, err := net.ParseCIDR(podNetworkCIDR)
	if err != nil {
		return false, fmt.Errorf("podNetworkCIDR '%s' is not a valid CIDR", podNetworkCIDR)
	}
	return cidr.Contains(ip), nil
}

// createService creates a service with port and targetPort.
func (data *TestData) createService(serviceName string, port, targetPort int, selector map[string]string, affinity bool,
	serviceType corev1.ServiceType, ipFamily *corev1.IPFamily) (*corev1.Service, error) {
	affinityType := corev1.ServiceAffinityNone
	if affinity {
		affinityType = corev1.ServiceAffinityClientIP
	}
	service := corev1.Service{
		ObjectMeta: metav1.ObjectMeta{
			Name:      serviceName,
			Namespace: testNamespace,
			Labels: map[string]string{
				"antrea-e2e": serviceName,
				"app":        serviceName,
			},
		},
		Spec: corev1.ServiceSpec{
			SessionAffinity: affinityType,
			Ports: []corev1.ServicePort{{
				Port:       int32(port),
				TargetPort: intstr.FromInt(targetPort),
			}},
			Type:     serviceType,
			Selector: selector,
			IPFamily: ipFamily,
		},
	}
	return data.clientset.CoreV1().Services(testNamespace).Create(context.TODO(), &service, metav1.CreateOptions{})
}

// createNginxClusterIPService create a nginx service with the given name.
<<<<<<< HEAD
func (data *TestData) createNginxClusterIPService(affinity bool, ipFamily *corev1.IPFamily) (*corev1.Service, error) {
	return data.createService("nginx", 80, 80, map[string]string{"app": "nginx"}, affinity, corev1.ServiceTypeClusterIP, ipFamily)
=======
func (data *TestData) createNginxClusterIPService(name string, affinity bool, ipFamily *corev1.IPFamily) (*corev1.Service, error) {
	if name == "" {
		name = "nginx"
	}
	return data.createService(name, 80, 80, map[string]string{"app": "nginx"}, affinity, corev1.ServiceTypeClusterIP, ipFamily)
>>>>>>> 8290759a
}

func (data *TestData) createNginxLoadBalancerService(affinity bool, ingressIPs []string, ipFamily *corev1.IPFamily) (*corev1.Service, error) {
	svc, err := data.createService(nginxLBService, 80, 80, map[string]string{"app": "nginx"}, affinity, corev1.ServiceTypeLoadBalancer, ipFamily)
	if err != nil {
		return svc, err
	}
	ingress := make([]corev1.LoadBalancerIngress, len(ingressIPs))
	for idx, ingressIP := range ingressIPs {
		ingress[idx].IP = ingressIP
	}
	updatedSvc := svc.DeepCopy()
	updatedSvc.Status.LoadBalancer.Ingress = ingress
	patchData, err := json.Marshal(updatedSvc)
	if err != nil {
		return svc, err
	}
	return data.clientset.CoreV1().Services(svc.Namespace).Patch(context.TODO(), svc.Name, types.MergePatchType, patchData, metav1.PatchOptions{}, "status")
}

// deleteService deletes the service.
func (data *TestData) deleteService(name string) error {
	if err := data.clientset.CoreV1().Services(testNamespace).Delete(context.TODO(), name, metav1.DeleteOptions{}); err != nil {
		return fmt.Errorf("unable to cleanup service %v: %v", name, err)
	}
	return nil
}

// Deletes a Service in the test namespace then waits us to timeout for the Service not to be visible to the
// client any more.
func (data *TestData) deleteServiceAndWait(timeout time.Duration, name string) error {
	if err := data.deleteService(name); err != nil {
		return err
	}

	if err := wait.Poll(defaultInterval, timeout, func() (bool, error) {
		if _, err := data.clientset.CoreV1().Services(testNamespace).Get(context.TODO(), name, metav1.GetOptions{}); err != nil {
			if errors.IsNotFound(err) {
				return true, nil
			}
			return false, fmt.Errorf("error when getting Service: %v", err)
		}
		// Keep trying
		return false, nil
	}); err == wait.ErrWaitTimeout {
		return fmt.Errorf("Service '%s' still visible to client after %v", name, timeout)
	} else {
		return err
	}
}

// createNetworkPolicy creates a network policy with spec.
func (data *TestData) createNetworkPolicy(name string, spec *networkingv1.NetworkPolicySpec) (*networkingv1.NetworkPolicy, error) {
	policy := &networkingv1.NetworkPolicy{
		ObjectMeta: metav1.ObjectMeta{
			Name: name,
			Labels: map[string]string{
				"antrea-e2e": name,
			},
		},
		Spec: *spec,
	}
	return data.clientset.NetworkingV1().NetworkPolicies(testNamespace).Create(context.TODO(), policy, metav1.CreateOptions{})
}

// deleteNetworkpolicy deletes the network policy.
func (data *TestData) deleteNetworkpolicy(policy *networkingv1.NetworkPolicy) error {
	if err := data.clientset.NetworkingV1().NetworkPolicies(policy.Namespace).Delete(context.TODO(), policy.Name, metav1.DeleteOptions{}); err != nil {
		return fmt.Errorf("unable to cleanup policy %v: %v", policy.Name, err)
	}
	return nil
}

// A DNS-1123 subdomain must consist of lower case alphanumeric characters
var lettersAndDigits = []rune("abcdefghijklmnopqrstuvwxyz0123456789")

func randSeq(n int) string {
	b := make([]rune, n)
	for i := range b {
		// #nosec G404: random number generator not used for security purposes
		randIdx := rand.Intn(len(lettersAndDigits))
		b[i] = lettersAndDigits[randIdx]
	}
	return string(b)
}

func randName(prefix string) string {
	return prefix + randSeq(nameSuffixLength)
}

// Run the provided command in the specified Container for the give Pod and returns the contents of
// stdout and stderr as strings. An error either indicates that the command couldn't be run or that
// the command returned a non-zero error code.
func (data *TestData) runCommandFromPod(podNamespace string, podName string, containerName string, cmd []string) (stdout string, stderr string, err error) {
	request := data.clientset.CoreV1().RESTClient().Post().
		Namespace(podNamespace).
		Resource("pods").
		Name(podName).
		SubResource("exec").
		Param("container", containerName).
		VersionedParams(&corev1.PodExecOptions{
			Command: cmd,
			Stdin:   false,
			Stdout:  true,
			Stderr:  true,
			TTY:     false,
		}, scheme.ParameterCodec)
	exec, err := remotecommand.NewSPDYExecutor(data.kubeConfig, "POST", request.URL())
	if err != nil {
		return "", "", err
	}
	var stdoutB, stderrB bytes.Buffer
	if err := exec.Stream(remotecommand.StreamOptions{
		Stdout: &stdoutB,
		Stderr: &stderrB,
	}); err != nil {
		return stdoutB.String(), stderrB.String(), err
	}
	return stdoutB.String(), stderrB.String(), nil
}

func forAllNodes(fn func(nodeName string) error) error {
	for idx := 0; idx < clusterInfo.numNodes; idx++ {
		name := nodeName(idx)
		if name == "" {
			return fmt.Errorf("unexpected empty name for Node %d", idx)
		}
		if err := fn(name); err != nil {
			return err
		}
	}
	return nil
}

// forAllMatchingPodsInNamespace invokes the provided function for every Pod currently running on every Node in a given
// namespace and which matches labelSelector criteria.
func (data *TestData) forAllMatchingPodsInNamespace(
	labelSelector, nsName string, fn func(nodeName string, podName string, nsName string) error) error {
	for _, node := range clusterInfo.nodes {
		listOptions := metav1.ListOptions{
			LabelSelector: labelSelector,
			FieldSelector: fmt.Sprintf("spec.nodeName=%s", node.name),
		}
		pods, err := data.clientset.CoreV1().Pods(nsName).List(context.TODO(), listOptions)
		if err != nil {
			return fmt.Errorf("failed to list Antrea Pods on Node '%s': %v", node.name, err)
		}
		for _, pod := range pods.Items {
			if err := fn(node.name, pod.Name, nsName); err != nil {
				return err
			}
		}
	}
	return nil
}

func parseArpingStdout(out string) (sent uint32, received uint32, loss float32, err error) {
	re := regexp.MustCompile(`Sent\s+(\d+)\s+probe.*\nReceived\s+(\d+)\s+response`)
	matches := re.FindStringSubmatch(out)
	if len(matches) == 0 {
		return 0, 0, 0.0, fmt.Errorf("Unexpected arping output")
	}
	if v, err := strconv.ParseUint(matches[1], 10, 32); err != nil {
		return 0, 0, 0.0, fmt.Errorf("Error when retrieving 'sent probes' from arpping output: %v", err)
	} else {
		sent = uint32(v)
	}
	if v, err := strconv.ParseUint(matches[2], 10, 32); err != nil {
		return 0, 0, 0.0, fmt.Errorf("Error when retrieving 'received responses' from arpping output: %v", err)
	} else {
		received = uint32(v)
	}
	loss = 100. * float32(sent-received) / float32(sent)
	return sent, received, loss, nil
}

func (data *TestData) runPingCommandFromTestPod(podName string, targetPodIPs *PodIPs, count int) error {
	var cmd []string
	if targetPodIPs.ipv4 != nil {
		cmd = []string{"ping", "-c", strconv.Itoa(count), targetPodIPs.ipv4.String()}
		if _, _, err := data.runCommandFromPod(testNamespace, podName, busyboxContainerName, cmd); err != nil {
			return err
		}
	}
	if targetPodIPs.ipv6 != nil {
		cmd = []string{"ping", "-6", "-c", strconv.Itoa(count), targetPodIPs.ipv6.String()}
		if _, _, err := data.runCommandFromPod(testNamespace, podName, busyboxContainerName, cmd); err != nil {
			return err
		}
	}
	return nil
}

func (data *TestData) runNetcatCommandFromTestPod(podName string, server string, port int) error {
	// Retrying several times to avoid flakes as the test may involve DNS (coredns) and Service/Endpoints (kube-proxy).
	cmd := []string{
		"/bin/sh",
		"-c",
		fmt.Sprintf("for i in $(seq 1 5); do nc -vz -w 4 %s %d && exit 0 || sleep 1; done; exit 1",
			server, port),
	}
	stdout, stderr, err := data.runCommandFromPod(testNamespace, podName, busyboxContainerName, cmd)
	if err == nil {
		return nil
	}
	return fmt.Errorf("nc stdout: <%v>, stderr: <%v>, err: <%v>", stdout, stderr, err)
}

func (data *TestData) doesOVSPortExist(antreaPodName string, portName string) (bool, error) {
	cmd := []string{"ovs-vsctl", "port-to-br", portName}
	_, stderr, err := data.runCommandFromPod(antreaNamespace, antreaPodName, ovsContainerName, cmd)
	if err == nil {
		return true, nil
	} else if strings.Contains(stderr, "no port named") {
		return false, nil
	}
	return false, fmt.Errorf("error when running ovs-vsctl command on Pod '%s': %v", antreaPodName, err)
}

func (data *TestData) GetEncapMode() (config.TrafficEncapModeType, error) {
	mapList, err := data.clientset.CoreV1().ConfigMaps(antreaNamespace).List(context.TODO(), metav1.ListOptions{})
	if err != nil {
		return config.TrafficEncapModeInvalid, err
	}
	for _, m := range mapList.Items {
		if strings.HasPrefix(m.Name, "antrea-config") {
			configMap, err := data.clientset.CoreV1().ConfigMaps(antreaNamespace).Get(context.TODO(), m.Name, metav1.GetOptions{})
			if err != nil {
				return config.TrafficEncapModeInvalid, err
			}
			for _, antreaConfig := range configMap.Data {
				for _, mode := range config.GetTrafficEncapModes() {
					searchStr := fmt.Sprintf("trafficEncapMode: %s", mode)
					if strings.Index(strings.ToLower(antreaConfig), strings.ToLower(searchStr)) != -1 {
						return mode, nil
					}
				}
			}
			return config.TrafficEncapModeEncap, nil
		}
	}
	return config.TrafficEncapModeInvalid, fmt.Errorf("antrea-conf config map is not found")
}

func (data *TestData) getFeatures(confName string, antreaNamespace string) (featuregate.FeatureGate, error) {
	featureGate := features.DefaultMutableFeatureGate.DeepCopy()
	cfgMap, err := data.GetAntreaConfigMap(antreaNamespace)
	if err != nil {
		return nil, err
	}
	var cfg interface{}
	if err := yaml.Unmarshal([]byte(cfgMap.Data[confName]), &cfg); err != nil {
		return nil, err
	}
	rawFeatureGateMap, ok := cfg.(map[interface{}]interface{})["featureGates"]
	if !ok || rawFeatureGateMap == nil {
		return featureGate, nil
	}
	featureGateMap := make(map[string]bool)
	for k, v := range rawFeatureGateMap.(map[interface{}]interface{}) {
		featureGateMap[k.(string)] = v.(bool)
	}
	if err := featureGate.SetFromMap(featureGateMap); err != nil {
		return nil, err
	}
	return featureGate, nil
}

func (data *TestData) GetAgentFeatures(antreaNamespace string) (featuregate.FeatureGate, error) {
	return data.getFeatures(antreaAgentConfName, antreaNamespace)
}

func (data *TestData) GetControllerFeatures(antreaNamespace string) (featuregate.FeatureGate, error) {
	return data.getFeatures(antreaControllerConfName, antreaNamespace)
}

func (data *TestData) GetAntreaConfigMap(antreaNamespace string) (*corev1.ConfigMap, error) {
	deployment, err := data.clientset.AppsV1().Deployments(antreaNamespace).Get(context.TODO(), antreaDeployment, metav1.GetOptions{})
	if err != nil {
		return nil, fmt.Errorf("failed to retrieve Antrea Controller deployment: %v", err)
	}
	var configMapName string
	for _, volume := range deployment.Spec.Template.Spec.Volumes {
		if volume.ConfigMap != nil && volume.Name == antreaConfigVolume {
			configMapName = volume.ConfigMap.Name
			break
		}
	}
	if len(configMapName) == 0 {
		return nil, fmt.Errorf("failed to locate %s ConfigMap volume", antreaConfigVolume)
	}
	configMap, err := data.clientset.CoreV1().ConfigMaps(antreaNamespace).Get(context.TODO(), configMapName, metav1.GetOptions{})
	if err != nil {
		return nil, fmt.Errorf("failed to get ConfigMap %s: %v", configMapName, err)
	}
	return configMap, nil
}

func (data *TestData) GetGatewayInterfaceName(antreaNamespace string) (string, error) {
	configMap, err := data.GetAntreaConfigMap(antreaNamespace)
	if err != nil {
		return "", err
	}
	agentConfData := configMap.Data["antrea-agent.conf"]
	for _, line := range strings.Split(agentConfData, "\n") {
		if strings.HasPrefix(line, "hostGateway") {
			return strings.Fields(line)[1], nil
		}
	}
	return antreaDefaultGW, nil
}

func (data *TestData) mutateAntreaConfigMap(mutatingFunc func(data map[string]string), restartController, restartAgent bool) error {
	configMap, err := data.GetAntreaConfigMap(antreaNamespace)
	if err != nil {
		return err
	}
	mutatingFunc(configMap.Data)
	if _, err := data.clientset.CoreV1().ConfigMaps(antreaNamespace).Update(context.TODO(), configMap, metav1.UpdateOptions{}); err != nil {
		return fmt.Errorf("failed to update ConfigMap %s: %v", configMap.Name, err)
	}
	if restartAgent {
		err = data.restartAntreaAgentPods(defaultTimeout)
		if err != nil {
			return fmt.Errorf("error when restarting antrea-agent Pod: %v", err)
		}
	}
	// controller should be restarted after agents in case of dataplane disruption caused by agent restart on Kind cluster.
	if restartController {
		_, err = data.restartAntreaControllerPod(defaultTimeout)
		if err != nil {
			return fmt.Errorf("error when restarting antrea-controller Pod: %v", err)
		}
	}
	return nil
}

// gracefulExitAntreaController copies the Antrea controller binary coverage data file out before terminating the Pod
func (data *TestData) gracefulExitAntreaController(covDir string) error {
	antreaController, err := data.getAntreaController()
	if err != nil {
		return fmt.Errorf("error when getting antrea-controller Pod: %v", err)
	}
	podName := antreaController.Name

	err = data.collectAntctlCovFiles(podName, "antrea-controller", antreaNamespace, covDir)

	if err != nil {
		return fmt.Errorf("error when graceful exit Antrea controller - copy antctl coverage files out: %v", err)
	}

	cmds := []string{"pgrep", "-f", antreaControllerCovBinary, "-P", "1"}
	stdout, stderr, err := data.runCommandFromPod(antreaNamespace, podName, "antrea-controller", cmds)
	if err != nil {
		return fmt.Errorf("error when getting pid of '%s', stderr: <%v>, err: <%v>", antreaControllerCovBinary, stderr, err)
	}
	cmds = []string{"kill", "-SIGINT", strings.TrimSpace(stdout)}

	_, stderr, err = data.runCommandFromPod(antreaNamespace, podName, "antrea-controller", cmds)
	if err != nil {
		return fmt.Errorf("error when sending SIGINT signal to '%s', stderr: <%v>, err: <%v>", antreaControllerCovBinary, stderr, err)
	}
	err = data.copyPodFiles(podName, "antrea-controller", antreaNamespace, antreaControllerCovFile, covDir)

	if err != nil {
		return fmt.Errorf("error when graceful exit Antrea controller - copy antrea-controller coverage files out: %v", err)
	}

	return nil
}

// gracefulExitAntreaAgent copies the Antrea agent binary coverage data file out before terminating the Pod
func (data *TestData) gracefulExitAntreaAgent(covDir string, nodeName string) error {
	listOptions := metav1.ListOptions{
		LabelSelector: "app=antrea,component=antrea-agent",
	}
	if nodeName != "all" {
		listOptions.FieldSelector = fmt.Sprintf("spec.nodeName=%s", nodeName)
	}

	pods, err := data.clientset.CoreV1().Pods(antreaNamespace).List(context.TODO(), listOptions)
	if err != nil {
		return fmt.Errorf("failed to list antrea-agent pods: %v", err)
	}
	for _, pod := range pods.Items {
		podName := pod.Name
		err := data.collectAntctlCovFiles(podName, "antrea-agent", antreaNamespace, covDir)

		if err != nil {
			return fmt.Errorf("error when graceful exit Antrea agent - copy antctl coverage files out: %v", err)
		}

		cmds := []string{"pgrep", "-f", antreaAgentCovBinary, "-P", "1"}
		stdout, stderr, err := data.runCommandFromPod(antreaNamespace, podName, "antrea-agent", cmds)
		if err != nil {
			return fmt.Errorf("error when getting pid of '%s', stderr: <%v>, err: <%v>", antreaAgentCovBinary, stderr, err)
		}
		cmds = []string{"kill", "-SIGINT", strings.TrimSpace(stdout)}
		_, stderr, err = data.runCommandFromPod(antreaNamespace, podName, "antrea-agent", cmds)
		if err != nil {
			return fmt.Errorf("error when sending SIGINT signal to '%s', stderr: <%v>, err: <%v>", antreaAgentCovBinary, stderr, err)
		}
		err = data.copyPodFiles(podName, "antrea-agent", antreaNamespace, antreaAgentCovFile, covDir)

		if err != nil {
			return fmt.Errorf("error when graceful exit Antrea agent - copy antrea-agent coverage files out: %v", err)
		}
	}
	return nil
}

// collectAntctlCovFiles collects coverage files for the antctl binary from the Pod and saves them to the coverage directory
func (data *TestData) collectAntctlCovFiles(podName string, containerName string, nsName string, covDir string) error {
	// copy antctl coverage files from Pod to the coverage directory
	cmds := []string{"bash", "-c", "find . -maxdepth 1 -name 'antctl*.out' -exec basename {} ';'"}
	stdout, stderr, err := data.runCommandFromPod(nsName, podName, containerName, cmds)
	if err != nil {
		return fmt.Errorf("error when running this find command '%s' on Pod '%s', stderr: <%v>, err: <%v>", cmds, podName, stderr, err)
	}
	stdout = strings.TrimSpace(stdout)
	files := strings.Split(stdout, "\n")
	for _, file := range files {
		if len(file) == 0 {
			continue
		}
		err := data.copyPodFiles(podName, containerName, nsName, file, covDir)
		if err != nil {
			return fmt.Errorf("error when copying coverage files for antctl from Pod '%s' to coverage directory '%s': %v", podName, covDir, err)
		}
	}
	return nil
}

// collectAntctlCovFilesFromControlPlaneNode collects coverage files for the antctl binary from the control-plane Node and saves them to the coverage directory
func (data *TestData) collectAntctlCovFilesFromControlPlaneNode(covDir string) error {
	// copy antctl coverage files from node to the coverage directory
	var cmd string
	if testOptions.providerName == "kind" {
		cmd = "/bin/sh -c find . -maxdepth 1 -name 'antctl*.out' -exec basename {} ';'"
	} else {
		cmd = "find . -maxdepth 1 -name 'antctl*.out' -exec basename {} ';'"
	}
	rc, stdout, stderr, err := RunCommandOnNode(controlPlaneNodeName(), cmd)
	if err != nil || rc != 0 {
		return fmt.Errorf("error when running this find command '%s' on control-plane Node '%s', stderr: <%v>, err: <%v>", cmd, controlPlaneNodeName(), stderr, err)

	}
	stdout = strings.TrimSpace(stdout)
	files := strings.Split(stdout, "\n")
	for _, file := range files {
		if len(file) == 0 {
			continue
		}
		err := data.copyNodeFiles(controlPlaneNodeName(), file, covDir)
		if err != nil {
			return fmt.Errorf("error when copying coverage files for antctl from Node '%s' to coverage directory '%s': %v", controlPlaneNodeName(), covDir, err)
		}
	}
	return nil

}

// copyPodFiles copies file from a Pod and save it to specified directory
func (data *TestData) copyPodFiles(podName string, containerName string, nsName string, fileName string, covDir string) error {
	// getPodWriter creates the file with name podName-fileName-suffix. It returns nil if the
	// file cannot be created. File must be closed by the caller.
	getPodWriter := func(podName, fileName, suffix string) *os.File {
		covFile := filepath.Join(covDir, fmt.Sprintf("%s-%s-%s", podName, fileName, suffix))
		f, err := os.Create(covFile)
		if err != nil {
			_ = fmt.Errorf("error when creating coverage file '%s': %v", covFile, err)
			return nil
		}
		return f
	}

	// dump the file from Antrea Pods to disk.
	// a filepath-friendly timestamp format.
	const timeFormat = "Jan02-15-04-05"
	timeStamp := time.Now().Format(timeFormat)
	w := getPodWriter(podName, fileName, timeStamp)
	if w == nil {
		return nil
	}
	defer w.Close()
	cmd := []string{"cat", fileName}
	stdout, stderr, err := data.runCommandFromPod(nsName, podName, containerName, cmd)
	if err != nil {
		return fmt.Errorf("cannot retrieve content of file '%s' from Pod '%s', stderr: <%v>, err: <%v>", fileName, podName, stderr, err)
	}
	if stdout == "" {
		return nil
	}
	w.WriteString(stdout)
	return nil
}

// copyNodeFiles copies a file from a Node and save it to specified directory
func (data *TestData) copyNodeFiles(nodeName string, fileName string, covDir string) error {
	// getNodeWriter creates the file with name nodeName-suffix. It returns nil if the file
	// cannot be created. File must be closed by the caller.
	getNodeWriter := func(nodeName, fileName, suffix string) *os.File {
		covFile := filepath.Join(covDir, fmt.Sprintf("%s-%s-%s", nodeName, fileName, suffix))
		f, err := os.Create(covFile)
		if err != nil {
			_ = fmt.Errorf("error when creating coverage file '%s': %v", covFile, err)
			return nil
		}
		return f
	}

	// dump the file from Antrea Pods to disk.
	// a filepath-friendly timestamp format.
	const timeFormat = "Jan02-15-04-05"
	timeStamp := time.Now().Format(timeFormat)
	w := getNodeWriter(nodeName, fileName, timeStamp)
	if w == nil {
		return nil
	}
	defer w.Close()
	cmd := fmt.Sprintf("cat %s", fileName)
	rc, stdout, stderr, err := RunCommandOnNode(controlPlaneNodeName(), cmd)
	if err != nil || rc != 0 {
		return fmt.Errorf("cannot retrieve content of file '%s' from Node '%s', stderr: <%v>, err: <%v>", fileName, controlPlaneNodeName(), stderr, err)
	}
	if stdout == "" {
		return nil
	}
	w.WriteString(stdout)
	return nil
}<|MERGE_RESOLUTION|>--- conflicted
+++ resolved
@@ -1226,16 +1226,11 @@
 }
 
 // createNginxClusterIPService create a nginx service with the given name.
-<<<<<<< HEAD
-func (data *TestData) createNginxClusterIPService(affinity bool, ipFamily *corev1.IPFamily) (*corev1.Service, error) {
-	return data.createService("nginx", 80, 80, map[string]string{"app": "nginx"}, affinity, corev1.ServiceTypeClusterIP, ipFamily)
-=======
 func (data *TestData) createNginxClusterIPService(name string, affinity bool, ipFamily *corev1.IPFamily) (*corev1.Service, error) {
 	if name == "" {
 		name = "nginx"
 	}
 	return data.createService(name, 80, 80, map[string]string{"app": "nginx"}, affinity, corev1.ServiceTypeClusterIP, ipFamily)
->>>>>>> 8290759a
 }
 
 func (data *TestData) createNginxLoadBalancerService(affinity bool, ingressIPs []string, ipFamily *corev1.IPFamily) (*corev1.Service, error) {
