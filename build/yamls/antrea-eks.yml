--- conflicted
+++ resolved
@@ -994,11 +994,7 @@
   - get
   - watch
   - list
-<<<<<<< HEAD
-  - update
-=======
   - patch
->>>>>>> 8290759a
 - apiGroups:
   - ""
   resources:
@@ -1418,18 +1414,13 @@
     # Flow export frequency should be greater than or equal to 1.
     #flowExportFrequency: 12
 
-<<<<<<< HEAD
-=======
     # Enable TLS communication from flow exporter to flow aggregator.
     #enableTLSToFlowAggregator: true
 
->>>>>>> 8290759a
     # Provide the port range used by NodePortLocal. When the NodePortLocal feature is enabled, a port from that range will be assigned
     # whenever a Pod's container defines a specific port to be exposed (each container can define a list of ports as pod.spec.containers[].ports),
     # and all Node traffic directed to that port will be forwarded to the Pod.
     #nplPortRange: 40000-41000
-<<<<<<< HEAD
-=======
 
     # Provide the address of Kubernetes apiserver, to override any value provided in kubeconfig or InClusterConfig.
     # Defaults to "". It must be a host string, a host:port pair, or a URL to the base of the apiserver.
@@ -1443,7 +1434,6 @@
 
     # TLS min version from: VersionTLS10, VersionTLS11, VersionTLS12, VersionTLS13.
     #tlsMinVersion:
->>>>>>> 8290759a
   antrea-cni.conflist: |
     {
         "cniVersion":"0.3.0",
@@ -1509,11 +1499,7 @@
   annotations: {}
   labels:
     app: antrea
-<<<<<<< HEAD
-  name: antrea-config-b8hh7hm486
-=======
   name: antrea-config-mc9bkf47f4
->>>>>>> 8290759a
   namespace: kube-system
 ---
 apiVersion: v1
@@ -1633,11 +1619,7 @@
         key: node-role.kubernetes.io/master
       volumes:
       - configMap:
-<<<<<<< HEAD
-          name: antrea-config-b8hh7hm486
-=======
           name: antrea-config-mc9bkf47f4
->>>>>>> 8290759a
         name: antrea-config
       - name: antrea-controller-tls
         secret:
@@ -1903,11 +1885,7 @@
         operator: Exists
       volumes:
       - configMap:
-<<<<<<< HEAD
-          name: antrea-config-b8hh7hm486
-=======
           name: antrea-config-mc9bkf47f4
->>>>>>> 8290759a
         name: antrea-config
       - hostPath:
           path: /etc/cni/net.d
