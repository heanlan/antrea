--- conflicted
+++ resolved
@@ -99,11 +99,7 @@
     app: kube-proxy
   name: kube-proxy-windows
   namespace: kube-system
-<<<<<<< HEAD
-``` 
-=======
-```
->>>>>>> 794b6567
+```
 
 Set the `hostNetwork` option as true in spec of kube-proxy-windows daemonset.
 
@@ -195,20 +191,12 @@
 
 4. Prepare Node environment needed by antrea-agent
 
-<<<<<<< HEAD
-kube-proxy needs a network adapter to configure Kubernetes Service IPs and uses
-the adapter for proxying connections to Service. Use following script to create the network
-adapter.
-
-```powershell
-=======
 Run the following commands to prepare the Node environment needed by antrea-agent:
 
 ```powershell
 mkdir c:\k\antrea
 cd c:\k\antrea
 curl.exe -LO https://raw.githubusercontent.com/vmware-tanzu/antrea/master/hack/windows/Clean-AntreaNetwork.ps1
->>>>>>> 794b6567
 curl.exe -LO https://raw.githubusercontent.com/vmware-tanzu/antrea/master/hack/windows/Prepare-ServiceInterface.ps1
 curl.exe -LO https://raw.githubusercontent.com/vmware-tanzu/antrea/master/hack/windows/Prepare-AntreaAgent.ps1
 .\Prepare-AntreaAgent.ps1
@@ -260,11 +248,7 @@
 `kubeadm token create --print-join-command` (on the master Node) to
 generate a new token and join command.
 
-<<<<<<< HEAD
-```bash
-=======
-```powershell
->>>>>>> 794b6567
+```powershell
 # Example:
 kubeadm join 192.168.101.5:6443 --token tdp0jt.rshv3uobkuoobb4v  --discovery-token-ca-cert-hash sha256:84a163e57bf470f18565e44eaa2a657bed4da9748b441e9643ac856a274a30b9
 ```
@@ -272,22 +256,14 @@
 Then, set the Node IP used by kubelet.
 Open file `/var/lib/kubelet/kubeadm-flags.env`:
 
-<<<<<<< HEAD
-```bash
-=======
 ```text
->>>>>>> 794b6567
 KUBELET_KUBEADM_ARGS="--cgroup-driver= --network-plugin=cni --pod-infra-container-image=k8s.gcr.io/pause:3.1"
 ```
 
 Append `--node-ip=$NODE_IP` at the end of params. Replace `$NODE_IP` with
 the address for kubelet. It should look like:
 
-<<<<<<< HEAD
-```bash
-=======
 ```text
->>>>>>> 794b6567
 KUBELET_KUBEADM_ARGS="--cgroup-driver= --network-plugin=cni --pod-infra-container-image=k8s.gcr.io/pause:3.1 --node-ip=$NODE_IP"
 ```
 
